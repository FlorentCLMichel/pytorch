--- conflicted
+++ resolved
@@ -2388,17 +2388,10 @@
 // This function records the bounds(range) info of the index var in a for-stmt.
 // The bounds info will be used later when simplifying expressions with the
 // index var.
-<<<<<<< HEAD
-Stmt* SimplifierUnderContext::mutate(const For* v) {
-  const Expr* var = v->var();
-  const Expr* start = v->start();
-  const Expr* stop = v->stop();
-=======
 Stmt* SimplifierUnderContext::mutate(For* v) {
   Expr* var = v->var();
   Expr* start = v->start();
   Expr* stop = v->stop();
->>>>>>> 773a8eed
   Stmt* body = v->body();
   LoopOptions loop_options = v->loop_options();
   Expr* var_new_expr = var->accept_mutator(this);
