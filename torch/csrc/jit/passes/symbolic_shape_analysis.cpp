--- conflicted
+++ resolved
@@ -123,19 +123,12 @@
   }
 
   c10::SymbolicShape run() {
-<<<<<<< HEAD
     bool made_change = true;
-    size_t MAX_ATTEMPTS = 6;
+    constexpr size_t MAX_ATTEMPTS = 8;
     size_t curr_attempt = 0;
     while (made_change && curr_attempt < MAX_ATTEMPTS) {
       curr_attempt++;
       made_change = false;
-=======
-    // TODO: only run while the last iteration has made a change
-    constexpr size_t num_optimization_iters = 6;
-    for (const auto i : c10::irange(num_optimization_iters)) {
-      (void)i; // Suppress unused variable warning
->>>>>>> 96ef3d9e
       // XXX: we cannot substitute symbolic dims before passes like constant
       // propagation, or we might inadvertently use them in arithmetic or
       // other operators
