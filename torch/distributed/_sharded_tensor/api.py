import collections
from dataclasses import dataclass
from typing import (
    Dict,
    List
)

import threading
import torch
import torch.distributed as dist
from torch.distributed import rpc
from torch.distributed import distributed_c10d
from torch.distributed._sharding_spec import (
    ChunkShardingSpec,
    EnumerableShardingSpec,
    ShardMetadata,
    ShardingSpec,
)
from torch.distributed._sharding_spec._internals import is_valid_device
from torch.distributed.utils import _parse_remote_device

# Tracking for sharded tensor objects.
_sharded_tensor_lock = threading.Lock()
_sharded_tensor_current_id = 0
_sharded_tensor_map: Dict[int, 'ShardedTensor'] = {}


@dataclass
class Shard(object):
    """
    Container which holds the data for a shard as a Tensor and also
    the associated metadata for that shard.
    """
    __slots__ = ['tensor', 'metadata']

    tensor: torch.Tensor
    metadata: ShardMetadata

@dataclass
class ShardedTensorMetadata(object):
    """
    Represents metadata for :class:`ShardedTensor`
    """

    # Metadata about each shard of the Tensor
    shards_metadata: List[ShardMetadata]

    # Size of each dim of the overall Tensor.
    size: torch.Size

    # Regular tensor fields
    dtype: torch.dtype
    layout: torch.layout
    requires_grad: bool
    memory_format: torch.memory_format
    pin_memory: bool


def _register_remote_shards(sharded_tensor_id: int, rrefs: List[rpc.RRef[Shard]], rpc_rank: int):
    with _sharded_tensor_lock:
        if sharded_tensor_id not in _sharded_tensor_map:
            raise RuntimeError(
                f'Could not find sharded_tensor_id: {sharded_tensor_id} in map: {_sharded_tensor_map.keys()}')

        _sharded_tensor_map[sharded_tensor_id]._register_remote_shards(rrefs, rpc_rank)


class ShardedTensor(object):
    """
    ShardedTensor is an abstraction to represent Tensors that are sharded
    across multiple devices and multiple processes.

    ShardedTensor is initialized in an SPMD like fashion where each rank
    initializes the ShardedTensor. The ShardedTensor object on each rank
    then only stores the local shard for the Tensor and provides global
    metadata for all the shards.

    ShardedTensor doesn't provide any Tensor like operations but is a wrapper
    providing the Tensor representing the local shard and the global metadata.
    Using these, users can build their custom distributed sharded computations
    on top of this primitive. The local shards are all initialized using
    :meth:`torch.empty`.

    Args:
        sharding_spec (:class:`torch.distributed._sharding_spec.ShardingSpec`): The specification
            describing how to shard the Tensor.
        size (int...): a sequence of integers defining the shape of the output
            tensor. Can be a variable number of arguments or a collection like a list or tuple.

    Keyword args:
        dtype (:class:`torch.dtype`, optional): the desired data type of returned tensor.
            Default: if ``None``, uses a global default (see :func:`torch.set_default_tensor_type`).
        layout (:class:`torch.layout`, optional): the desired layout of returned Tensor.
            Default: ``torch.strided``.
        requires_grad (bool, optional): If autograd should record operations on the
            returned tensor. Default: ``False``.
        pin_memory (bool, optional): If set, returned tensor would be allocated in
            the pinned memory. Works only for CPU tensors. Default: ``False``.
        memory_format (:class:`torch.memory_format`, optional): the desired memory format of
            returned Tensor. Default: ``torch.contiguous_format``.
        process_group (ProcessGroup, optional): The process group to work on. If None,
            the default process group will be used. If specified the ShardedTensor is only
            built on ranks that are part of this process group and the provided ``sharding_spec``
            is applied in the context of this process group.
    """

    def __init__(
        self,
        sharding_spec: ShardingSpec,
        *size,
        dtype=None,
        layout=torch.strided,
        requires_grad=False,
        pin_memory=False,
        memory_format=torch.contiguous_format,
        process_group=None,
    ):
        if dtype is None:
            dtype = torch.get_default_dtype()

        self._rpc_initialized = False
        self._sharded_tensor_id = None
        if rpc._is_current_rpc_agent_set():
            # Validate PG and RPC ranks match.
            pg_rank = dist.get_rank()
            rpc_rank = rpc.get_worker_info().id
            if pg_rank != rpc_rank:
                raise ValueError(
                    f'Default ProcessGroup and RPC ranks must be '
                    f'the same for ShardedTensor, found process group rank: '
                    f'{pg_rank} and RPC rank: {rpc_rank}'
                )

        if layout != torch.strided:
            raise ValueError('Only torch.strided layout is currently supported')

        if memory_format != torch.contiguous_format:
            raise ValueError('Only torch.contiguous_format memory_format is currently supported')

<<<<<<< HEAD
        dims = list(size)
=======
        if len(size) == 1 and isinstance(size[0], collections.Sequence):
            dims = list(*size)
        else:
            dims = list(size)

        for dim in dims:
            if not isinstance(dim, int):
                raise TypeError(f'size has to be a sequence of ints, found: {type(dim)}')

>>>>>>> b176feec
        self._sharding_spec = sharding_spec
        self._process_group = (
            process_group
            if process_group is not None
            else distributed_c10d._get_default_group()
        )

        if distributed_c10d._rank_not_in_group(self._process_group):
            raise ValueError(f'Global rank: {dist.get_rank()} not part of process group')

        self._local_shards: List[Shard] = []
        self._remote_shards: Dict[int, List[rpc.RRef[Shard]]] = {}
        if isinstance(self._sharding_spec, ChunkShardingSpec):
            self._init_chunked(
                dims,
                dtype,
                layout,
                requires_grad,
                pin_memory,
                memory_format,
            )
        elif isinstance(self._sharding_spec, EnumerableShardingSpec):
            self._init_enumerable(
                dims,
                dtype,
                layout,
                requires_grad,
                pin_memory,
                memory_format,
            )
        else:
            raise ValueError(f'Unsupported sharding_spec: {self._sharding_spec}')

        with _sharded_tensor_lock:
            global _sharded_tensor_current_id, _sharded_tensor_map
            self._sharded_tensor_id = _sharded_tensor_current_id
            _sharded_tensor_map[self._sharded_tensor_id] = self
            _sharded_tensor_current_id += 1

        # Initialize RPC if available.
        if rpc._is_current_rpc_agent_set():
            self._init_rpc()

    def __del__(self):
        # Clean up the global map.
        with _sharded_tensor_lock:
            global _sharded_tensor_current_id, _sharded_tensor_map
            if self._sharded_tensor_id in _sharded_tensor_map:
                _sharded_tensor_map.pop(self._sharded_tensor_id)

    def _init_rpc(self):
        self._rpc_initialized = True
        self._remote_shards = {}

        # Gather all the sharded tensor ids.
        world_size = dist.get_world_size(self._process_group)
        worker_infos = rpc._get_current_rpc_agent().get_worker_infos()
        rank_to_name = {}
        name_to_rank = {}

        for worker_info in worker_infos:
            rank_to_name[worker_info.id] = worker_info.name
            name_to_rank[worker_info.name] = worker_info.id

        rpc_workers = set()
        for rank in range(world_size):
            if self._process_group == distributed_c10d._get_default_group():
                global_rank = rank
            else:
                global_rank = distributed_c10d._get_global_rank(self._process_group, rank)
            rpc_workers.add(rank_to_name[global_rank])

        all_tensor_ids = rpc.api._all_gather(self._sharded_tensor_id, rpc_workers)

        # Share the local shards to the entire world.
        futs = []
        rpc_rank = rpc.get_worker_info().id
        for rank in range(world_size):
            # Skip self.
            if rank == dist.get_rank(self._process_group):
                continue

            if self._process_group == distributed_c10d._get_default_group():
                global_rank = rank
            else:
                global_rank = distributed_c10d._get_global_rank(self._process_group, rank)

            if len(self.local_shards()) != 0:
                rrefs: List[rpc.RRef[Shard]] = [rpc.RRef(shard) for shard in self.local_shards()]
                fut = rpc.rpc_async(
                    global_rank,
                    _register_remote_shards,
                    args=(all_tensor_ids[rank_to_name[global_rank]], rrefs, rpc_rank))
                futs.append(fut)

        torch.futures.wait_all(futs)

        # Barrier for all RPCs to finish on all ranks.
        rpc.api._barrier(rpc_workers)

    def _init_chunked(
        self,
        dims,
        dtype,
        layout,
        requires_grad,
        pin_memory,
        memory_format,
    ):
        current_rank = dist.get_rank(self._process_group)
        sharding_dim = self._sharding_spec.dim  # type: ignore[attr-defined]

        # Validate the sharding spec.
        if not isinstance(sharding_dim, int):
            raise ValueError(
                f"Sharding dim needs to be an integer, found: {sharding_dim}"
            )
        if sharding_dim >= len(dims) or sharding_dim < -len(dims):
            raise ValueError(f"Invalid sharding dim: {sharding_dim}")

        dim_size = dims[sharding_dim]
        devices = self._sharding_spec.placements  # type: ignore[attr-defined]
        chunks = len(devices)
        # split_size computed similar to 'torch.chunk'
        split_size = (dim_size + chunks - 1) // chunks

        shards_metadata = []
        for idx, device in enumerate(devices):
            if not is_valid_device(device):
                raise ValueError(f"{device} is not a valid device")

            rank, local_device = self._parse_and_validate_remote_device(device)

            # Adjust the sharding dim for this rank.
            sharded_dim_size = min(dim_size, split_size * (idx + 1)) - split_size * idx

            if sharded_dim_size > 0:
                # Build sharding_metadata.

                # deepcopy for modification.
                rank_dims = dims.copy()

                rank_offsets = [0] * len(dims)
                rank_offsets[sharding_dim] = split_size * idx
                rank_dims[sharding_dim] = sharded_dim_size

                shard_metadata = ShardMetadata(rank_offsets, rank_dims, device)
                shards_metadata.append(shard_metadata)

                # Build the local shard for the current rank if it is involved in the sharding spec.
                if current_rank == rank:
                    # Initialize the local shard.
                    local_shard = torch.empty(
                        *rank_dims,
                        dtype=dtype,
                        layout=layout,
                        device=local_device,
                        requires_grad=requires_grad,
                        memory_format=memory_format,
                        pin_memory=pin_memory,
                    )

                    self._local_shards.append(Shard(local_shard, shard_metadata))

        # Build overall metadata
        self._metadata = ShardedTensorMetadata(
            shards_metadata,
            dims,
            dtype,
            layout,
            requires_grad,
            memory_format,
            pin_memory,
        )

    def _init_enumerable(
        self,
        dims,
        dtype,
        layout,
        requires_grad,
        pin_memory,
        memory_format,
    ):
        # Validate the sharding spec is compatible with the tensor.
        self._sharding_spec.check_tensor(dims)  # type: ignore[attr-defined]

        current_rank = dist.get_rank(self._process_group)

        shards_metadata = []
        for shard_metadata in self._sharding_spec.shards:  # type: ignore[attr-defined]
            rank, local_device = self._parse_and_validate_remote_device(shard_metadata.placement)
            shards_metadata.append(shard_metadata)

            if current_rank == rank:
                # Initialize the local shard.
                local_shard = torch.empty(
                    *shard_metadata.shard_lengths,
                    dtype=dtype,
                    layout=layout,
                    device=local_device,
                    requires_grad=requires_grad,
                    memory_format=memory_format,
                    pin_memory=pin_memory,
                )

                self._local_shards.append(Shard(local_shard, shard_metadata))

        # Build overall metadata
        self._metadata = ShardedTensorMetadata(
            shards_metadata,
            dims,
            dtype,
            layout,
            requires_grad,
            memory_format,
            pin_memory,
        )

    def _parse_and_validate_remote_device(self, device):

        on, local_device = _parse_remote_device(device)

        # Validate rank.
        if isinstance(on, int) and (on < 0 or on >= dist.get_world_size(self._process_group)):
            raise ValueError(f'Invalid rank: {on}')

        if isinstance(on, str):
            if not rpc._is_current_rpc_agent_set():
                raise RuntimeError(f'RPC framework needs to be initialized for using worker names: {on}')

            workers = rpc._get_current_rpc_agent().get_worker_infos()
            for worker in workers:
                if worker.name == on:
                    return worker.id, local_device

            raise ValueError(f'Invalid worker name: {on}')

        return on, local_device

    def sharding_spec(self) -> ShardingSpec:
        """
        Returns the ShardingSpec for the tensor.
        """
        return self._sharding_spec

    def __torch_function__(self, func, types, args=(), kwargs=None):
        raise RuntimeError(f"torch function '{func.__name__}' not supported for ShardedTensor!")

    def metadata(self) -> ShardedTensorMetadata:
        """
        Returns a :class:`ShardedTensorMetadata` object corresponding to the
        metadata for the entire tensor.
        """
        return self._metadata

    def local_shards(self) -> List[Shard]:
        """
        Returns a list of :class:`Shard' corresponding to the
        local shards for this rank. Returns an empty list if the current rank
        does not host any shards for this Tensor.
        """
        return self._local_shards

    def size(self) -> torch.Size:
        """
        Returns the size of the self tensor. The returned value is a subclass of tuple.
        """
        return self._metadata.size

    def _register_remote_shards(self, remote_shards: List[rpc.RRef[Shard]], rpc_rank: int):
        self._remote_shards[rpc_rank] = remote_shards

    @property
    def remote_shards(self) -> Dict[int, List[rpc.RRef[Shard]]]:
        """
        Returns a Dict[int, RRef] with keys being the RPC rank and values
        being RRefs to shards on that rank. Need to initialize the
        RPC framework for this functionality.
        """
        if not self._rpc_initialized:
            raise RuntimeError(
                "RPC was not initialized before creating the ShardedTensor. Please initialize it using "
                "torch.distributed.rpc.init_rpc before creating the ShardedTensor for remote_shards support"
            )
        return self._remote_shards<|MERGE_RESOLUTION|>--- conflicted
+++ resolved
@@ -137,9 +137,6 @@
         if memory_format != torch.contiguous_format:
             raise ValueError('Only torch.contiguous_format memory_format is currently supported')
 
-<<<<<<< HEAD
-        dims = list(size)
-=======
         if len(size) == 1 and isinstance(size[0], collections.Sequence):
             dims = list(*size)
         else:
@@ -149,7 +146,6 @@
             if not isinstance(dim, int):
                 raise TypeError(f'size has to be a sequence of ints, found: {type(dim)}')
 
->>>>>>> b176feec
         self._sharding_spec = sharding_spec
         self._process_group = (
             process_group
