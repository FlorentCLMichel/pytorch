--- conflicted
+++ resolved
@@ -442,17 +442,6 @@
   }
 }
 
-<<<<<<< HEAD
-=======
-const c10::Stream Reducer::get_current_stream() {
-  const auto& device = replicas_[0][0].device();
-  c10::DeviceType deviceType = device.type();
-  const c10::impl::VirtualGuardImpl guard =
-      c10::impl::VirtualGuardImpl{deviceType};
-  return guard.getStream(device);
-}
-
->>>>>>> b8d56572
 // Right now delay_all_reduce is only called when static_graph_=true and
 // num_iterations_==1.
 void Reducer::delay_all_reduce() {
