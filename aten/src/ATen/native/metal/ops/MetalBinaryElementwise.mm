--- conflicted
+++ resolved
@@ -186,10 +186,6 @@
 
 Tensor sub_Tensor(const Tensor& input1, const Tensor& input2, const Scalar& alpha) {
   TORCH_CHECK(input1.is_metal());
-<<<<<<< HEAD
-//  TORCH_CHECK(input1.dim() == input2.dim());
-=======
->>>>>>> c76d7aed
   auto input2_ = input2.is_metal() ? input2 : input2.metal();
   if (@available(iOS 11.3, *)) {
     return binaryElementwiseMPSCNNKernel<MPSCNNSubtract>(input1, input2_);
