#include <ATen/ATen.h>
#include <ATen/Dispatch.h>
#include <ATen/ExpandUtils.h>
#include <ATen/NativeFunctions.h>
#include <ATen/LegacyTHFunctionsCPU.h>
#include <ATen/MemoryOverlap.h>
#include <ATen/WrapDimUtils.h>

#include <ATen/CPUApplyUtils.h>
#include <ATen/Parallel.h>
#include <ATen/native/Math.h>
#include <ATen/native/Resize.h>
#include <ATen/native/UnaryOps.h>
#include <ATen/native/TensorIterator.h>
#include <ATen/NamedTensorUtils.h>
#include <ATen/native/ComplexHelper.h>

#include <algorithm>
#include <cmath>
#include <functional>
#include <numeric>
#include <vector>

#include <map>

namespace at {

namespace meta {

// Unary float operations always produce floating point
// outputs, even if their inputs are integer
#define CREATE_UNARY_FLOAT_META_FUNC(func)                  \
  TORCH_META_FUNC(func) (const Tensor& self) {        \
    build_unary_float_op(maybe_get_output(), self);   \
  }

CREATE_UNARY_FLOAT_META_FUNC(acos)
CREATE_UNARY_FLOAT_META_FUNC(acosh)
CREATE_UNARY_FLOAT_META_FUNC(asin)
CREATE_UNARY_FLOAT_META_FUNC(asinh)
CREATE_UNARY_FLOAT_META_FUNC(atan)
CREATE_UNARY_FLOAT_META_FUNC(atanh)
CREATE_UNARY_FLOAT_META_FUNC(cos)
CREATE_UNARY_FLOAT_META_FUNC(cosh)
CREATE_UNARY_FLOAT_META_FUNC(digamma)
CREATE_UNARY_FLOAT_META_FUNC(erf)
CREATE_UNARY_FLOAT_META_FUNC(erfc)
CREATE_UNARY_FLOAT_META_FUNC(erfinv)
CREATE_UNARY_FLOAT_META_FUNC(exp)
CREATE_UNARY_FLOAT_META_FUNC(exp2)
CREATE_UNARY_FLOAT_META_FUNC(expm1)
CREATE_UNARY_FLOAT_META_FUNC(lgamma)
CREATE_UNARY_FLOAT_META_FUNC(log)
CREATE_UNARY_FLOAT_META_FUNC(log10)
CREATE_UNARY_FLOAT_META_FUNC(log1p)
CREATE_UNARY_FLOAT_META_FUNC(log2)
CREATE_UNARY_FLOAT_META_FUNC(reciprocal)
CREATE_UNARY_FLOAT_META_FUNC(rsqrt)
CREATE_UNARY_FLOAT_META_FUNC(sigmoid)
CREATE_UNARY_FLOAT_META_FUNC(sin)
CREATE_UNARY_FLOAT_META_FUNC(sinc)
CREATE_UNARY_FLOAT_META_FUNC(sinh)
CREATE_UNARY_FLOAT_META_FUNC(special_entr)
CREATE_UNARY_FLOAT_META_FUNC(special_i0e)
CREATE_UNARY_FLOAT_META_FUNC(sqrt)
CREATE_UNARY_FLOAT_META_FUNC(tan)
CREATE_UNARY_FLOAT_META_FUNC(tanh)

// These are normal unary ops that preserve dtype
#define CREATE_UNARY_META_FUNC(func)                  \
  TORCH_META_FUNC(func) (const Tensor& self) {        \
    build_unary_op(maybe_get_output(), self);   \
  }
CREATE_UNARY_META_FUNC(bitwise_not)
CREATE_UNARY_META_FUNC(frac)
CREATE_UNARY_META_FUNC(i0)
CREATE_UNARY_META_FUNC(round)

} // namespace meta

namespace native {
// NOTE: These are helper functions that reduce redundant code in implementing the most typical kind of unary operators.
// YOU ARE NOT OBLIGED TO USE THESE HELPERS---if you're writing something more specialized, please don't try to make
// them work for your case, but just write something new instead. Here we use helper functions instead of a flat fat
// macro that implements everything, because the former allows some simple preprocessing that are unique to some
// operators (more is foreseeable) and is more flexible and elegant than the latter.
#define CREATE_UNARY_TORCH_IMPL_FUNC(func)                                \
TORCH_IMPL_FUNC(func##_out) (const Tensor& self, const Tensor& result) {  \
  func##_stub(device_type(), *this);                                      \
}

CREATE_UNARY_TORCH_IMPL_FUNC(acos)
CREATE_UNARY_TORCH_IMPL_FUNC(acosh)
CREATE_UNARY_TORCH_IMPL_FUNC(asin)
CREATE_UNARY_TORCH_IMPL_FUNC(asinh)
CREATE_UNARY_TORCH_IMPL_FUNC(atan)
CREATE_UNARY_TORCH_IMPL_FUNC(atanh)
CREATE_UNARY_TORCH_IMPL_FUNC(bitwise_not)
CREATE_UNARY_TORCH_IMPL_FUNC(cos)
CREATE_UNARY_TORCH_IMPL_FUNC(cosh)
CREATE_UNARY_TORCH_IMPL_FUNC(digamma)
CREATE_UNARY_TORCH_IMPL_FUNC(erf)
CREATE_UNARY_TORCH_IMPL_FUNC(erfc)
CREATE_UNARY_TORCH_IMPL_FUNC(erfinv)
CREATE_UNARY_TORCH_IMPL_FUNC(exp)
CREATE_UNARY_TORCH_IMPL_FUNC(exp2)
CREATE_UNARY_TORCH_IMPL_FUNC(expm1)
CREATE_UNARY_TORCH_IMPL_FUNC(frac)
CREATE_UNARY_TORCH_IMPL_FUNC(i0)
CREATE_UNARY_TORCH_IMPL_FUNC(lgamma)
CREATE_UNARY_TORCH_IMPL_FUNC(log)
CREATE_UNARY_TORCH_IMPL_FUNC(log10)
CREATE_UNARY_TORCH_IMPL_FUNC(log1p)
CREATE_UNARY_TORCH_IMPL_FUNC(log2)
CREATE_UNARY_TORCH_IMPL_FUNC(reciprocal)
CREATE_UNARY_TORCH_IMPL_FUNC(round)
CREATE_UNARY_TORCH_IMPL_FUNC(rsqrt)
CREATE_UNARY_TORCH_IMPL_FUNC(sigmoid)
CREATE_UNARY_TORCH_IMPL_FUNC(sin)
CREATE_UNARY_TORCH_IMPL_FUNC(sinc)
CREATE_UNARY_TORCH_IMPL_FUNC(sinh)
CREATE_UNARY_TORCH_IMPL_FUNC(special_entr)
CREATE_UNARY_TORCH_IMPL_FUNC(special_i0e)
CREATE_UNARY_TORCH_IMPL_FUNC(sqrt)
CREATE_UNARY_TORCH_IMPL_FUNC(tan)
CREATE_UNARY_TORCH_IMPL_FUNC(tanh)

template <typename Stub>
static inline Tensor& unary_op_impl_out(Tensor& result, const Tensor& self, Stub& stub) {
  auto iter = TensorIterator::unary_op(result, self);
  stub(iter.device_type(), iter);
  return result;
}

template <typename Stub, typename ...Args>
static inline Tensor& unary_op_impl_float_out(Tensor& result, const Tensor& self, Stub& stub, Args... args) {
  auto iter = TensorIterator::unary_float_op(result, self);
  stub(iter.device_type(), iter, args...);
  iter.cast_outputs();
  return result;
}

template <typename Stub, typename ...Args>
static inline Tensor unary_op_impl_float(const Tensor& self, Stub& stub, Args... args) {
  Tensor result;
  auto iter = TensorIterator::unary_float_op(result, self);
  stub(iter.device_type(), iter, args...);
  return iter.output();
}

// An alternate version of unary_op_impl_out that follows the same pattern
// for non-complex inputs, but returns a floating point tensor
// for complex inputs by default.
// Note: This is done by running the operation as usual and then copying the
// operation's result to the expected result type.
template <typename Stub>
static inline Tensor& unary_op_impl_with_complex_to_float_out(Tensor& result, const Tensor& self, Stub& stub, bool promotes_integer_to_float) {
    if (self.is_complex() && !result.is_complex()) {
      // Checks if the corresponding float type can be cast to the desired dtype
      const auto float_type = c10::toValueType(self.scalar_type());
      TORCH_CHECK(canCast(float_type, result.scalar_type()),
            "result type ", float_type, " can't be cast to the desired output type ",
            result.scalar_type());

      // Runs the function complex->complex, as TensorIterator expects
      Tensor complex_result = at::empty({0}, self.options());
      auto iter = TensorIterator::unary_op(complex_result, self);
      stub(iter.device_type(), iter);

      // Copies the complex result to the actual result and returns it
      at::native::resize_output(result, complex_result.sizes());
      result.copy_(at::real(complex_result));
      return result;
    }

    if (promotes_integer_to_float) {
      return unary_op_impl_float_out(result, self, stub);
    }

    return unary_op_impl_out(result, self, stub);
}

// out_impl passed into unary_op_impl and unary_op_impl_  must go through at:: device dispatch
// otherwise it won't dispatch to out-of-source devices like XLA.
// For example it must be at::bitwise_not_out instead of bitwise_not_out(which is at::native!).
template <typename OutImpl>
static inline Tensor unary_op_impl(const Tensor& self, OutImpl& out_impl) {
  Tensor result = at::empty({0}, self.options());
  return out_impl(result, self);
}

// An alternate version of unary_op_impl that follows the same pattern
// for non-complex inputs, but returns a floating point tensor
// for complex inputs by default.
template <typename OutImpl>
static inline Tensor unary_op_impl_with_complex_to_float(const Tensor& self, OutImpl& out_impl) {
  if (self.is_complex()) {
    const auto float_type = c10::toValueType(self.scalar_type());
    Tensor result = at::empty({0}, self.options().dtype(float_type));
    return out_impl(result, self);
  }

  Tensor result = at::empty({0}, self.options());
  return out_impl(result, self);
}

template <typename OutImpl>
static inline Tensor& unary_op_impl_(Tensor& self, OutImpl& out_impl) {
  return out_impl(self, self);
}

// arccos, alias for acos
Tensor& arccos_out(const Tensor& self, Tensor& result) { return at::acos_out(result, self); }
Tensor arccos(const Tensor& self) { return self.acos(); }
Tensor& arccos_(Tensor& self) { return self.acos_(); }

Tensor& rad2deg_out(const Tensor& self, Tensor& result) {
  TORCH_CHECK(!self.is_complex(), "rad2deg is not supported for complex tensors.");
  constexpr double M_180_PI = 57.295779513082320876798154814105170332405472466564;
  return at::mul_out(result, self, wrapped_scalar_tensor(Scalar(M_180_PI)));
}
Tensor rad2deg(const Tensor& self) {
  // Note: int-> float promotion handled differently from other Unary ops,
  // as it does not use the usual TensorIterator + Kernel Dispatch pattern.
  auto options = self.options();
  if (c10::isIntegralType(self.scalar_type(), /*includeBool=*/true)) {
    options = options.dtype(c10::get_default_dtype());
  }
  auto result = at::empty_like(self, options);
  at::rad2deg_out(result, self);
  return result;
}
Tensor& rad2deg_(Tensor& self) { return unary_op_impl_(self, at::rad2deg_out); }

Tensor& deg2rad_out(const Tensor& self, Tensor& result) {
  TORCH_CHECK(!self.is_complex(), "deg2rad is not supported for complex tensors.");
  constexpr double M_PI_180 = 0.017453292519943295769236907684886127134428718885417;
  return at::mul_out(result, self, wrapped_scalar_tensor(Scalar(M_PI_180)));
}
Tensor deg2rad(const Tensor& self) {
  // Note: int-> float promotion handled differently from other Unary ops,
  // as it does not use the usual TensorIterator + Kernel Dispatch pattern.
  auto options = self.options();
  if (c10::isIntegralType(self.scalar_type(), /*includeBool=*/true)) {
    options = options.dtype(c10::get_default_dtype());
  }
  auto result = at::empty_like(self, options);
  at::deg2rad_out(result, self);
  return result;
}
Tensor& deg2rad_(Tensor& self) { return unary_op_impl_(self, at::deg2rad_out); }

// arcsin, alias of asin
Tensor& arcsin_out(const Tensor& self, Tensor& result) { return at::asin_out(result, self); }
Tensor arcsin(const Tensor& self) { return self.asin(); }
Tensor& arcsin_(Tensor& self) { return self.asin_(); }

// arctan, alias of atan
Tensor& arctan_out(const Tensor& self, Tensor& result) { return at::atan_out(result, self); }
Tensor arctan(const Tensor& self) { return self.atan(); }
Tensor& arctan_(Tensor& self) { return self.atan_(); }

// Note [Complex abs and angle]
// Complex inputs to abs and angle return float results by default.
// abs and angle, in both NumPy and C++, returns a float result when given a
// complex input. This makes sense mathematically since the absolute value
// and angle of a complex number has no imaginary part.
Tensor& abs_out(const Tensor& self, Tensor& result) {
  return unary_op_impl_with_complex_to_float_out(result, self, abs_stub, /*promotes_integer_to_float=*/false);
}
Tensor abs(const Tensor& self) {
  return unary_op_impl_with_complex_to_float(self, at::abs_out);
}
Tensor& abs_(Tensor& self) {
  TORCH_CHECK(!self.is_complex(), "In-place abs is not supported for complex tensors.");
  return unary_op_impl_(self, at::abs_out);
}

// Absolute, alias for abs
Tensor& absolute_out(const Tensor& self, Tensor& result) {
  return at::abs_out(result, self);
}
Tensor absolute(const Tensor& self) {
  return self.abs();
}
Tensor& absolute_(Tensor& self) {
  return self.abs_();
}

Tensor& angle_out(const Tensor& self, Tensor& result) {
  return unary_op_impl_with_complex_to_float_out(result, self, angle_stub, /*promotes_integer_to_float=*/true);
}
Tensor angle(const Tensor& self) {
  if (self.is_complex()) {
    const auto float_type = c10::toValueType(self.scalar_type());
    Tensor result = at::empty({0}, self.options().dtype(float_type));
    return at::angle_out(result, self);
  }

  return unary_op_impl_float(self, angle_stub);
}

Tensor real(const Tensor& self) {
  if (self.is_complex()) {
    // real is never affected by conjugate bit, safe to use physical version
    auto real_tensor = at::view_as_real_physical(self);
    return at::select(real_tensor, real_tensor.dim() - 1, 0);
  } else {
    TORCH_CHECK(false, "real is not implemented for tensors with non-complex dtypes.");
  }
}

Tensor imag(const Tensor& self) {
  if (self.is_complex()) {
    auto real_tensor = at::view_as_real(self);
    return at::select(real_tensor, real_tensor.dim() - 1, 1);
  } else {
    TORCH_CHECK(false, "imag is not implemented for tensors with non-complex dtypes.");
  }
}

Tensor resolve_conj(const Tensor& self) {
  if (!self.is_conj()) { return self; }
  auto result = at::empty_like(self, self.options());
  // conjugation is handled in `copy_()`
  return result.copy_(self);
}

Tensor _conj(const Tensor& self) {
  Tensor self_;
  auto impl = c10::make_intrusive<TensorImpl>(
    Storage(self.storage()), self.key_set(), self.dtype());
  impl->set_storage_offset(self.storage_offset());
  impl->set_sizes_and_strides(self.sizes(), self.strides());
  impl->set_conj(!self.is_conj());
  self_ = Tensor(std::move(impl));
  namedinference::propagate_names(self_, self);
  return self_;
}

Tensor conj(const Tensor& self) {
  return self.conj();
}

<<<<<<< HEAD
Tensor& conj_physical_out(const Tensor& self, Tensor& result) { return unary_op_impl_out(result, self, conj_physical_stub); }
Tensor conj_physical(const Tensor& self) { return unary_op_impl(self, at::conj_physical_out); }
Tensor& conj_physical_(Tensor& self) { return unary_op_impl_out(self, self, conj_physical_stub); }

Tensor& bitwise_not_out(const Tensor& self, Tensor& result) { return unary_op_impl_out(result, self, bitwise_not_stub); }
Tensor bitwise_not(const Tensor& self) { return unary_op_impl(self, at::bitwise_not_out); }
Tensor& bitwise_not_(Tensor& self) { return unary_op_impl_(self, at::bitwise_not_out); }

=======
>>>>>>> 2ee3f5f8
Tensor& ceil_out(const Tensor& self, Tensor& result) {
  // Note: this is consistent with NumPy
  TORCH_CHECK(!self.is_complex(),
    "ceil is not supported for complex inputs");

  return unary_op_impl_out(result, self, ceil_stub);
}
Tensor ceil(const Tensor& self) { return unary_op_impl(self, at::ceil_out); }
Tensor& ceil_(Tensor& self) { return unary_op_impl_(self, at::ceil_out); }

// special_exp2, alias for exp2
Tensor& special_exp2_out(const Tensor& self, Tensor& result) { return at::exp2_out(result, self); }
Tensor special_exp2(const Tensor& self) { return self.exp2(); }

// special_expm1, alias for expm1
Tensor& special_expm1_out(const Tensor& self, Tensor& result) { return at::expm1_out(result, self); }
Tensor special_expm1(const Tensor& self) { return self.expm1(); }

// special_erf, alias for erf
Tensor& special_erf_out(const Tensor& self, Tensor& result) { return at::erf_out(result, self); }
Tensor special_erf(const Tensor& self) { return self.erf(); }

// special_erfc, alias for erfc
Tensor& special_erfc_out(const Tensor& self, Tensor& result) { return at::erfc_out(result, self); }
Tensor special_erfc(const Tensor& self) { return self.erfc(); }

// special_erfinv, alias for erfinv
Tensor& special_erfinv_out(const Tensor& self, Tensor& result) { return at::erfinv_out(result, self); }
Tensor special_erfinv(const Tensor& self) { return self.erfinv(); }

Tensor& floor_out(const Tensor& self, Tensor& result) {
  // Note: this is consistent with NumPy
  TORCH_CHECK(!self.is_complex(),
    "floor is not supported for complex inputs");

  return unary_op_impl_out(result, self, floor_stub);
}
Tensor floor(const Tensor& self) { return unary_op_impl(self, at::floor_out); }
Tensor& floor_(Tensor& self) { return unary_op_impl_(self, at::floor_out); }

Tensor& sign_out(const Tensor& self, Tensor& result) {
  TORCH_CHECK(!self.is_complex(),
              "Unlike NumPy, torch.sign is not intended to support complex numbers. Please use torch.sgn instead.");
  return unary_op_impl_out(result, self, sign_stub);
}
Tensor sign(const Tensor& self) { return unary_op_impl(self, at::sign_out); }
Tensor& sign_(Tensor& self) { return unary_op_impl_(self, at::sign_out); }

Tensor& sgn_out(const Tensor& self, Tensor& result) {
  if (self.is_complex()) {
    return unary_op_impl_out(result, self, sgn_stub);
  } else {
    return unary_op_impl_out(result, self, sign_stub);
  }
}

Tensor sgn(const Tensor& self) { return unary_op_impl(self, at::sgn_out); }
Tensor& sgn_(Tensor& self) { return unary_op_impl_(self, at::sgn_out); }

// arccosh, alias for acosh
Tensor& arccosh_out(const Tensor& self, Tensor& result) { return at::acosh_out(result, self); }
Tensor arccosh(const Tensor& self) { return at::acosh(self); }
Tensor& arccosh_(Tensor& self) { return at::acosh_(self); }

// arcsinh, alias for asinh
Tensor& arcsinh_out(const Tensor& self, Tensor& result) { return at::asinh_out(result, self); }
Tensor arcsinh(const Tensor& self) { return self.asinh(); }
Tensor& arcsinh_(Tensor& self) { return self.asinh_(); }

// arctanh, alias for atanh
Tensor& arctanh_out(const Tensor& self, Tensor& result) { return at::atanh_out(result, self); }
Tensor arctanh(const Tensor& self) { return self.atanh(); }
Tensor& arctanh_(Tensor& self) { return self.atanh_(); }

Tensor& square_out(const Tensor& self, Tensor& result) { return at::pow_out(result, self, 2); }
Tensor square(const Tensor& self) { return at::pow(self, 2); }
Tensor& square_(Tensor& self) { return self.pow_(2); }

Tensor& logit_out(const Tensor& self,
    c10::optional<double> eps,
    Tensor& result) {
  return unary_op_impl_float_out(
      result, self, logit_stub, Scalar(eps ? eps.value() : -1.0));
}
Tensor logit(const Tensor& self, c10::optional<double> eps) {
  return unary_op_impl_float(
      self, logit_stub, Scalar(eps ? eps.value() : -1.0));
}
Tensor& logit_(Tensor& self, c10::optional<double> eps) {
  return at::logit_out(self, self, eps);
}

Tensor& special_logit_out(const Tensor& self, c10::optional<double> eps, Tensor& result) {
  return at::logit_out(result, self, eps);
}
Tensor special_logit(const Tensor& self, c10::optional<double> eps) {
  return self.logit(eps);
}

// special_expit, alias for sigmoid
Tensor& special_expit_out(const Tensor& self, Tensor& result) {
  return at::sigmoid_out(result, self);
}
Tensor special_expit(const Tensor& self) {
  return self.sigmoid();
}

Tensor& nan_to_num_out(const Tensor& self,
    c10::optional<double> nan,
    c10::optional<double> pos_inf,
    c10::optional<double> neg_inf,
    Tensor& result) {
  TORCH_CHECK(
      self.scalar_type() == result.scalar_type(),
      "nan_to_num: dtype of out: ",
      result.scalar_type(),
      " should be same as input: ",
      self.scalar_type());

  if (c10::isIntegralType(self.scalar_type(), /*includeBool=*/true)) {
    at::native::resize_output(result, self.sizes());
    result.copy_(self);
    return result;
  }

  auto iter = TensorIterator::unary_op(result, self);
  nan_to_num_stub(iter.device_type(), iter, nan, pos_inf, neg_inf);
  return result;
}

Tensor nan_to_num(
    const Tensor& self,
    c10::optional<double> nan,
    c10::optional<double> pos_inf,
    c10::optional<double> neg_inf) {
  auto result = at::empty_like(self);
  return at::nan_to_num_out(result, self, nan, pos_inf, neg_inf);
}

Tensor& nan_to_num_(
    Tensor& self,
    c10::optional<double> nan,
    c10::optional<double> pos_inf,
    c10::optional<double> neg_inf) {
  return at::nan_to_num_out(self, self, nan, pos_inf, neg_inf);
}

Tensor& trunc_out(const Tensor& self, Tensor& result) {
  // Note: this is consistent with NumPy
  TORCH_CHECK(!self.is_complex(),
    "trunc is not supported for complex inputs");

  return unary_op_impl_out(result, self, trunc_stub);
}
Tensor trunc(const Tensor& self) { return unary_op_impl(self, at::trunc_out); }
Tensor& trunc_(Tensor& self) { return unary_op_impl_(self, at::trunc_out); }

// Alias for trunc
Tensor& fix_out(const Tensor& self, Tensor& result) { return at::trunc_out(result, self); }
Tensor fix(const Tensor& self) { return self.trunc(); }
Tensor& fix_(Tensor& self) { return self.trunc_(); }

Tensor& neg_out(const Tensor& self, Tensor& result) {
  TORCH_CHECK(self.scalar_type() != kBool,
              "Negation, the `-` operator, on a bool tensor is not supported. "
              "If you are trying to invert a mask, use the `~` or `logical_not()` operator instead.");
  return unary_op_impl_out(result, self, neg_stub);
}
Tensor neg(const Tensor& self) { return unary_op_impl(self, at::neg_out); }
Tensor& neg_(Tensor& self) { return unary_op_impl_(self, at::neg_out); }

Tensor& negative_out(const Tensor& self, Tensor& result) { return at::neg_out(result, self); }
Tensor negative(const Tensor& self) { return self.neg(); }
Tensor& negative_(Tensor& self) { return self.neg_(); }

Tensor logical_not(const Tensor& self) {
  Tensor result = at::empty({0}, self.options().dtype(kBool));
  return at::logical_not_out(result, self);
}

Tensor& logical_not_(Tensor& self) {
  return at::logical_not_out(self, self);
}

Tensor& logical_not_out(const Tensor& self, Tensor& result) {
  TensorIterator iter = TensorIteratorConfig()
    .check_all_same_dtype(false)
    .add_output(result)
    .add_input(self)
    .build();
  logical_not_stub(iter.device_type(), iter);
  return result;
}

Tensor& signbit_out(const Tensor& self, Tensor& result) {
  TORCH_CHECK(!self.is_complex(), "signbit is not implemented for complex tensors.");
  TORCH_CHECK(result.scalar_type() == at::kBool, "signbit does not support non-boolean outputs.");
  at::native::resize_output(result, self.sizes());

  if (self.dtype() == at::kBool) {
    return result.fill_(false);
  } else {
    TensorIterator iter = TensorIteratorConfig()
      .check_all_same_dtype(false)
      .add_output(result)
      .add_input(self)
      .build();
    signbit_stub(iter.device_type(), iter);
  }
  return result;
}

Tensor signbit(const Tensor& self) {
  Tensor result = at::empty({0}, self.options().dtype(kBool));
  return at::signbit_out(result, self);
}

Tensor& clamp_out(const Tensor& self, const optional<Scalar>& min, const optional<Scalar>& max, Tensor& result) {
  if (min && max) {
    TORCH_CHECK(self.layout() == Layout::Strided,
                "clamp only supports strided layout, got: ", self.layout());
    auto iter = TensorIterator::unary_op(result, self);
    clamp_stub(iter.device_type(), iter, *min, *max);
  } else if (max) {
    at::clamp_max_out(result, self, *max);
  } else if (min) {
    at::clamp_min_out(result, self, *min);
  } else {
    TORCH_CHECK(false, "At least one of 'min' or 'max' must not be None");
  }
  return result;
}

Tensor clamp(const Tensor& self, const optional<Scalar>& min, const optional<Scalar>& max) {
  Tensor result = at::empty({0}, self.options());
  return at::clamp_out(result, self, min, max);
}

Tensor& clamp_(Tensor& self, const optional<Scalar>& min, const optional<Scalar>& max) {
  return at::clamp_out(self, self, min, max);
}

Tensor& clamp_max_out(const Tensor& self, const Scalar& max, Tensor& result) {
  TORCH_CHECK(self.layout() == Layout::Strided,
              "clamp_max only supports strided layout, got: ", self.layout());
  auto iter = TensorIterator::unary_op(result, self);
  clamp_max_stub(iter.device_type(), iter, max);
  return result;
}

Tensor clamp_max(const Tensor& self, const Scalar& max) {
  Tensor result = at::empty({0}, self.options());
  return at::clamp_max_out(result, self, max);
}

Tensor& clamp_max_(Tensor& self, const Scalar& max) {
  return at::clamp_max_out(self, self, max);
}

Tensor& clamp_min_out(const Tensor& self, const Scalar& min, Tensor& result) {
  TORCH_CHECK(self.layout() == Layout::Strided,
              "clamp_min only supports strided layout, got: ", self.layout());
  auto iter = TensorIterator::unary_op(result, self);
  clamp_min_stub(iter.device_type(), iter, min);
  return result;
}

Tensor clamp_min(const Tensor& self, const Scalar& min) {
  Tensor result = at::empty({0}, self.options());
  return at::clamp_min_out(result, self, min);
}

Tensor& clamp_min_(Tensor& self, const Scalar& min) {
  return at::clamp_min_out(self, self, min);
}

// Implements the "clip" alias for clamp
Tensor& clip_out(const Tensor& self, const optional<Scalar>& min, const optional<Scalar>& max, Tensor& result) {
  return at::clamp_out(result, self, min, max);
}

Tensor clip(const Tensor& self, const optional<Scalar>& min, const optional<Scalar>& max) {
  return at::clamp(self, min, max);
}

Tensor& clip_(Tensor& self, const optional<Scalar>& min, const optional<Scalar>& max) {
  return at::clamp_(self, min, max);
}

Tensor polygamma(int64_t n, const Tensor& self) {
  Tensor result = at::empty({0}, self.options());
  at::polygamma_out(result, n, self);
  return result;
}
Tensor& polygamma_(Tensor& self, int64_t n) {
  return at::polygamma_out(self, n, self);
}
Tensor& polygamma_out(int64_t n, const Tensor& self, Tensor& result) {
  TORCH_CHECK(n >= 0, "polygamma(n, x) does not support negative n.");
  auto iter = TensorIterator::unary_op(result, self);
  polygamma_stub(iter.device_type(), iter, n);
  return result;
}

namespace {
constexpr double HALF = 0.5;
constexpr double QUARTER = 0.25;
}

static inline void mvlgamma_check(const Tensor& self, int64_t p) {
  TORCH_CHECK(at::isFloatingType(self.scalar_type()),
              "mvlgamma is not implemented for ", self.scalar_type());
  TORCH_CHECK((self > HALF * (p - 1)).all().item<bool>(),
              "All elements must be greater than (p-1)/2");
  TORCH_CHECK(p >= 1, "p has to be greater than or equal to 1");
}

Tensor mvlgamma(const Tensor& self, int64_t p) {
  mvlgamma_check(self, p);
  Tensor args = native::arange(
      -p * HALF + HALF,
      HALF,
      HALF,
      optTypeMetaToScalarType(self.options().dtype_opt()),
      self.options().layout_opt(),
      self.options().device_opt(),
      self.options().pinned_memory_opt());
  args = args.add(self.unsqueeze(-1));
  const auto p2_sub_p = static_cast<double>(p * (p - 1));
  return args.lgamma_().sum(-1).add_(p2_sub_p * std::log(c10::pi<double>) * QUARTER);
}

Tensor& mvlgamma_(Tensor& self, int64_t p) {
  mvlgamma_check(self, p);
  Tensor args = native::arange(
      -p *HALF  + HALF,
      HALF,
      HALF,
      optTypeMetaToScalarType(self.options().dtype_opt()),
      self.options().layout_opt(),
      self.options().device_opt(),
      self.options().pinned_memory_opt());
  args = args.add(self.unsqueeze(-1));
  const auto p2_sub_p = static_cast<double>(p * (p - 1));
  return self.copy_(args.lgamma_().sum(-1).add_(p2_sub_p * std::log(c10::pi<double>) * QUARTER));
}

std::tuple<Tensor, Tensor> frexp(const Tensor& self) {
  Tensor mantissa = at::empty_like(self);
  Tensor exponent = at::empty_like(self, self.options().dtype(at::kInt));

  at::frexp_out(mantissa, exponent, self);
  return std::tuple<Tensor, Tensor>(mantissa, exponent);
}

std::tuple<Tensor&, Tensor&> frexp_out(const Tensor& self,
                                       Tensor& mantissa, Tensor& exponent) {
  // torch.frexp is implemented for floating-point dtypes for now,
  // should add support for integral dtypes in the future.
  TORCH_CHECK(at::isFloatingType(self.scalar_type()),
              "torch.frexp() only supports floating-point dtypes");

  TORCH_CHECK(mantissa.dtype() == self.dtype(),
              "torch.frexp() expects mantissa to have dtype ", self.dtype(),
              " but got ", mantissa.dtype());
  TORCH_CHECK(exponent.dtype() == at::kInt,
              "torch.frexp() expects exponent to have int dtype "
              "but got ", exponent.dtype());

  auto iter = TensorIteratorConfig()
    .add_output(mantissa)
    .add_output(exponent)
    .add_input(self)
    .check_all_same_dtype(false)
    .set_check_mem_overlap(true)
    .build();
  frexp_stub(iter.device_type(), iter);

  return std::tuple<Tensor&, Tensor&>(mantissa, exponent);
}

// alias for lgamma, implements special.gammanln equivalent to
// scipy.special.gammaln
Tensor special_gammaln(const Tensor& self) { return self.lgamma(); }
Tensor& special_gammaln_out(const Tensor& self, Tensor& result) { return at::lgamma_out(result, self); }

DEFINE_DISPATCH(abs_stub); // NOLINT(cppcoreguidelines-avoid-non-const-global-variables)
DEFINE_DISPATCH(angle_stub); // NOLINT(cppcoreguidelines-avoid-non-const-global-variables)
DEFINE_DISPATCH(real_stub); // NOLINT(cppcoreguidelines-avoid-non-const-global-variables)
DEFINE_DISPATCH(imag_stub); // NOLINT(cppcoreguidelines-avoid-non-const-global-variables)
DEFINE_DISPATCH(conj_physical_stub); // NOLINT(cppcoreguidelines-avoid-non-const-global-variables)
DEFINE_DISPATCH(acos_stub); // NOLINT(cppcoreguidelines-avoid-non-const-global-variables)
DEFINE_DISPATCH(acosh_stub); // NOLINT(cppcoreguidelines-avoid-non-const-global-variables)
DEFINE_DISPATCH(asinh_stub); // NOLINT(cppcoreguidelines-avoid-non-const-global-variables)
DEFINE_DISPATCH(atanh_stub); // NOLINT(cppcoreguidelines-avoid-non-const-global-variables)
DEFINE_DISPATCH(asin_stub); // NOLINT(cppcoreguidelines-avoid-non-const-global-variables)
DEFINE_DISPATCH(atan_stub); // NOLINT(cppcoreguidelines-avoid-non-const-global-variables)
DEFINE_DISPATCH(bitwise_not_stub); // NOLINT(cppcoreguidelines-avoid-non-const-global-variables)
DEFINE_DISPATCH(ceil_stub); // NOLINT(cppcoreguidelines-avoid-non-const-global-variables)
DEFINE_DISPATCH(clamp_stub); // NOLINT(cppcoreguidelines-avoid-non-const-global-variables)
DEFINE_DISPATCH(clamp_max_stub); // NOLINT(cppcoreguidelines-avoid-non-const-global-variables)
DEFINE_DISPATCH(clamp_min_stub); // NOLINT(cppcoreguidelines-avoid-non-const-global-variables)
DEFINE_DISPATCH(cos_stub); // NOLINT(cppcoreguidelines-avoid-non-const-global-variables)
DEFINE_DISPATCH(cosh_stub); // NOLINT(cppcoreguidelines-avoid-non-const-global-variables)
DEFINE_DISPATCH(digamma_stub); // NOLINT(cppcoreguidelines-avoid-non-const-global-variables)
DEFINE_DISPATCH(special_entr_stub); // NOLINT(cppcoreguidelines-avoid-non-const-global-variables)
DEFINE_DISPATCH(erf_stub); // NOLINT(cppcoreguidelines-avoid-non-const-global-variables)
DEFINE_DISPATCH(erfc_stub); // NOLINT(cppcoreguidelines-avoid-non-const-global-variables)
DEFINE_DISPATCH(erfinv_stub); // NOLINT(cppcoreguidelines-avoid-non-const-global-variables)
DEFINE_DISPATCH(exp_stub); // NOLINT(cppcoreguidelines-avoid-non-const-global-variables)
DEFINE_DISPATCH(exp2_stub); // NOLINT(cppcoreguidelines-avoid-non-const-global-variables)
DEFINE_DISPATCH(expm1_stub); // NOLINT(cppcoreguidelines-avoid-non-const-global-variables)
DEFINE_DISPATCH(floor_stub); // NOLINT(cppcoreguidelines-avoid-non-const-global-variables)
DEFINE_DISPATCH(frac_stub); // NOLINT(cppcoreguidelines-avoid-non-const-global-variables)
DEFINE_DISPATCH(frexp_stub); // NOLINT(cppcoreguidelines-avoid-non-const-global-variables)
DEFINE_DISPATCH(i0_stub); // NOLINT(cppcoreguidelines-avoid-non-const-global-variables)
DEFINE_DISPATCH(special_i0e_stub); // NOLINT(cppcoreguidelines-avoid-non-const-global-variables)
DEFINE_DISPATCH(log_stub); // NOLINT(cppcoreguidelines-avoid-non-const-global-variables)
DEFINE_DISPATCH(log10_stub); // NOLINT(cppcoreguidelines-avoid-non-const-global-variables)
DEFINE_DISPATCH(log1p_stub); // NOLINT(cppcoreguidelines-avoid-non-const-global-variables)
DEFINE_DISPATCH(log2_stub); // NOLINT(cppcoreguidelines-avoid-non-const-global-variables)
DEFINE_DISPATCH(logical_not_stub); // NOLINT(cppcoreguidelines-avoid-non-const-global-variables)
DEFINE_DISPATCH(neg_stub); // NOLINT(cppcoreguidelines-avoid-non-const-global-variables)
DEFINE_DISPATCH(nan_to_num_stub); // NOLINT(cppcoreguidelines-avoid-non-const-global-variables)
DEFINE_DISPATCH(polygamma_stub); // NOLINT(cppcoreguidelines-avoid-non-const-global-variables)
DEFINE_DISPATCH(reciprocal_stub); // NOLINT(cppcoreguidelines-avoid-non-const-global-variables)
DEFINE_DISPATCH(round_stub); // NOLINT(cppcoreguidelines-avoid-non-const-global-variables)
DEFINE_DISPATCH(rsqrt_stub); // NOLINT(cppcoreguidelines-avoid-non-const-global-variables)
DEFINE_DISPATCH(sigmoid_stub); // NOLINT(cppcoreguidelines-avoid-non-const-global-variables)
DEFINE_DISPATCH(logit_stub); // NOLINT(cppcoreguidelines-avoid-non-const-global-variables)
DEFINE_DISPATCH(sign_stub); // NOLINT(cppcoreguidelines-avoid-non-const-global-variables)
DEFINE_DISPATCH(signbit_stub); // NOLINT(cppcoreguidelines-avoid-non-const-global-variables)
DEFINE_DISPATCH(sgn_stub); // NOLINT(cppcoreguidelines-avoid-non-const-global-variables)
DEFINE_DISPATCH(sin_stub); // NOLINT(cppcoreguidelines-avoid-non-const-global-variables)
DEFINE_DISPATCH(sinc_stub); // NOLINT(cppcoreguidelines-avoid-non-const-global-variables)
DEFINE_DISPATCH(sinh_stub); // NOLINT(cppcoreguidelines-avoid-non-const-global-variables)
DEFINE_DISPATCH(sqrt_stub); // NOLINT(cppcoreguidelines-avoid-non-const-global-variables)
DEFINE_DISPATCH(tan_stub); // NOLINT(cppcoreguidelines-avoid-non-const-global-variables)
DEFINE_DISPATCH(tanh_stub); // NOLINT(cppcoreguidelines-avoid-non-const-global-variables)
DEFINE_DISPATCH(trigamma_stub); // NOLINT(cppcoreguidelines-avoid-non-const-global-variables)
DEFINE_DISPATCH(trunc_stub); // NOLINT(cppcoreguidelines-avoid-non-const-global-variables)
DEFINE_DISPATCH(lgamma_stub); // NOLINT(cppcoreguidelines-avoid-non-const-global-variables)

} // namespace native
} // namespace at<|MERGE_RESOLUTION|>--- conflicted
+++ resolved
@@ -342,17 +342,10 @@
   return self.conj();
 }
 
-<<<<<<< HEAD
 Tensor& conj_physical_out(const Tensor& self, Tensor& result) { return unary_op_impl_out(result, self, conj_physical_stub); }
 Tensor conj_physical(const Tensor& self) { return unary_op_impl(self, at::conj_physical_out); }
 Tensor& conj_physical_(Tensor& self) { return unary_op_impl_out(self, self, conj_physical_stub); }
 
-Tensor& bitwise_not_out(const Tensor& self, Tensor& result) { return unary_op_impl_out(result, self, bitwise_not_stub); }
-Tensor bitwise_not(const Tensor& self) { return unary_op_impl(self, at::bitwise_not_out); }
-Tensor& bitwise_not_(Tensor& self) { return unary_op_impl_(self, at::bitwise_not_out); }
-
-=======
->>>>>>> 2ee3f5f8
 Tensor& ceil_out(const Tensor& self, Tensor& result) {
   // Note: this is consistent with NumPy
   TORCH_CHECK(!self.is_complex(),
