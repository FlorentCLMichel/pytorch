--- conflicted
+++ resolved
@@ -1868,11 +1868,7 @@
 }
 
 Tensor& diag_cpu_out(Tensor &result, const Tensor& self, int64_t dimension) {
-<<<<<<< HEAD
-  AT_DISPATCH_ALL_TYPES(self.scalar_type(), "diag", [&] {
-=======
   AT_DISPATCH_ALL_TYPES_AND_COMPLEX_AND(at::ScalarType::Bool, self.scalar_type(), "diag", [&] {
->>>>>>> 7691cf17
     apply_diag<scalar_t>(result, self, dimension);
   });
   return result;
