#pragma once

#include <torch/torch.h>

/*
 When adding a test for an operator implemented in static runtime, there are
 several things that you need to pay attention to: 1) if the op is an out
 variant, in the test script of the op,
 instead of:
    def forward(self, input):
      return myop(input)

  do:
    def forward(self, input):
      return myop(input).clone()

 This makes sure that the output of myop is managed by the memory planner and
 exercise the code path in the op impl that otherwise doesn't get exercised. The
 output of the model is not managed by the memory planner, because it needs to
 be returned to the client.

 2) for view ops such as aten::reshape or aten::to, if you want it to be
 replaced by the copy version with the ReplaceWithCopy pass in passes.h, you
 also want to make sure its output is not returned as the model output. The
 reason is that ReplaceWithCopy only replaces the op whoes output is not an
 alias of the model output.

*/
const auto list_construct_script = R"JIT(
  def forward(self, a, b):
    return [a, b]
)JIT";

const auto list_construct_script_2 = R"JIT(
  def forward(self, a, b):
    c = a + a
    return [c, c]
)JIT";

const auto list_construct_script_3 = R"JIT(
  def forward(self, a, b):
    c = a + a
    return [c, c.flatten()]
)JIT";

const auto list_unpack_script = R"JIT(
  def forward(self, a, b):
    c = [a, b]
    x, y = c
    z = x + y
    return z.clone()
)JIT";

const auto list_unpack_script_2 = R"JIT(
  def forward(self, a, b):
    c = [a, b]
    x, y = c
    z = (x, y)
    return z
)JIT";

const auto tuple_construct_script = R"JIT(
  def forward(self, a, b):
    return (a, b)
)JIT";

const auto tuple_construct_script_2 = R"JIT(
  def forward(self, a, b):
    return (a.flatten(), b)
)JIT";

const auto add_script = R"JIT(
  def forward(self, a, b):
      c = a + b
      return (c.clone())
)JIT";

const auto reshape_script_1 = R"JIT(
  def forward(self, a: Tensor, shape: List[int]):
      b = a.reshape(shape)
      return b + b
)JIT";

const auto reshape_script_2 = R"JIT(
  def forward(self, a: Tensor, shape: List[int]):
      b = a.transpose(0, 1)
      return b.reshape(shape)
)JIT";

const auto reshape_script_3 = R"JIT(
  def forward(self, inp: Tensor, shape: List[int]):
      a = inp + inp
      b = a.reshape(shape)
      c = a.reshape(shape)
      d = c + c
      e = d + d
      f = e * e
      g = f * f
      return b.reshape(shape), g
)JIT";

// exercise reshape_copy and flatten_copy
const auto reshape_script_4 = R"JIT(
  def forward(self, inp: Tensor, shape: List[int]):
      k = inp + inp
      a = k + k
      b = a.reshape(shape)
      c = a.flatten().reshape(shape)
      return b + c
)JIT";

// exercise reshape_copy
const auto reshape_script_5 = R"JIT(
  def forward(self, inp: Tensor, shape: List[int]):
      a = inp + inp
      b = a.reshape(shape)
      c = a.reshape(shape).relu()
      d = c + c
      e = d + d
      f = e * e
      g = f * f
      return g
)JIT";

const auto reshape_inplace_script = R"JIT(
  def forward(self, inp: Tensor, shape: List[int]):
      a = inp + inp
      b = a.reshape(shape)
      c = b.sigmoid_()
      d = c + c
      e = a + a
      f = b + b
      return (d, e, f)
)JIT";

const auto sigmoid_inplace_script = R"JIT(
  def forward(self, inp: Tensor):
      a = torch.sigmoid(inp, out=inp).clone()
      return (a)
)JIT";

const auto sigmoid_out_script = R"JIT(
  def forward(self, inp: Tensor):
      a = inp + inp
      b = torch.sigmoid(inp, out=a).clone()
<<<<<<< HEAD
      return (b)
)JIT";

const auto sigmoid_script = R"JIT(
  def forward(self, inp: Tensor):
      b = torch.sigmoid(inp).clone()
      return (b)
)JIT";

=======
      return (b)
)JIT";

const auto sigmoid_script = R"JIT(
  def forward(self, inp: Tensor):
      b = torch.sigmoid(inp).clone()
      return (b)
)JIT";

>>>>>>> 3bdbaf14
// no nnc
const auto logit_script_1 = R"JIT(
  def forward(self, inp: Tensor):
      a = torch.logit(inp).clone()
      return (a)
)JIT";

// with nnc
const auto logit_script_2 = R"JIT(
  def forward(self, inp: Tensor):
      a = torch.logit(inp, 1e-6).clone()
      return (a)
)JIT";

// no nnc
const auto logit_script_3 = R"JIT(
  def forward(self, inp: Tensor, eps: float):
      a = torch.logit(inp, eps).clone()
      return (a)
)JIT";

// b is in_contiguous
const auto reshape_incontiguous_script = R"JIT(
  def forward(self, a: Tensor, shape: List[int]):
      b = a.transpose(0, 1)
      c = b.reshape(shape)
      c = c.relu()
      return (c)
)JIT";

// exercise flatten_copy
const auto flatten_script_1 = R"JIT(
  def forward(self, a: Tensor, start_dim: int, end_dim: int):
      b = a * a
      c = torch.flatten(b, start_dim, end_dim)
      d = torch.relu(c)
      return d
)JIT";

const auto flatten_script_2 = R"JIT(
  def forward(self, a: Tensor, start_dim: int, end_dim: int):
      b = a.transpose(0, 1)
      return torch.flatten(b, start_dim, end_dim).clone()
)JIT";

const auto clone_script_0 = R"JIT(
  def forward(self, input):
      a = torch.clone(input)
      return (a + a)
)JIT";

const auto clone_script_1 = R"JIT(
  def forward(self, input: Tensor, memory_format: int):
      a = torch.clone(input, memory_format=memory_format)
      return (a + a)
)JIT";

const auto aten_sum = R"JIT(
  def forward(self, input):
      return torch.sum(input).clone()
)JIT";

const auto aten_sum_0 = R"JIT(
  def forward(self, input):
      return torch.sum(input, 0).clone()
)JIT";

const auto aten_sum_1 = R"JIT(
  def forward(self, input):
      return torch.sum(input, 1).clone()
)JIT";

const auto aten_sum_0_true = R"JIT(
  def forward(self, input):
      return torch.sum(input, 0, True).clone()
)JIT";

const auto aten_sum_1_true = R"JIT(
  def forward(self, input):
      return torch.sum(input, 1, True).clone()
)JIT";

const auto pow_script_ten_sca = R"JIT(
  def forward(self, input : Tensor, exponent : int):
      return torch.pow(input, exponent).clone()
)JIT";

const auto pow_script_ten_ten = R"JIT(
  def forward(self, input : Tensor, exponent : Tensor):
      return torch.pow(input, exponent).clone()
)JIT";

const auto pow_script_sca_ten = R"JIT(
  def forward(self, input : int, exponent : Tensor):
      return torch.pow(input, exponent).clone()
)JIT";

// to.dtype
const auto to_script_0 = R"JIT(
  def forward(self, input: Tensor, dtype: int, non_blocking: bool, copy: bool, memory_format: int):
      a = input + input
      return torch.to(a, dtype, non_blocking, copy, memory_format).clone()
)JIT";

// to.dtype, strided
const auto to_script_1 = R"JIT(
  def forward(self, input: Tensor, dtype: int, non_blocking: bool, copy: bool, memory_format: int):
      b = input.permute(0, 2, 3, 1)
      return torch.to(b, dtype, non_blocking, copy, memory_format).clone()
)JIT";

// to.prim_dtype
const auto to_script_2 = R"JIT(
  def forward(self, input:Tensor, dtype: int, non_blocking: bool, copy: bool):
      a = input + input
      return torch.to(a, dtype, non_blocking, copy).clone()
)JIT";

// to.other
const auto to_script_3 = R"JIT(
  def forward(self, input:Tensor, other: Tensor, non_blocking: bool, copy: bool, memory_format: int):
      a = input + input
      return torch.to(a, other, non_blocking, copy, memory_format).clone()
)JIT";

// if input is float tensor, b could be alias of a
const auto to_script_4 = R"JIT(
  def forward(self, input:Tensor):
      a = input + input
      b = a.float()
      c = b * b
      return (c)
)JIT";

const std::string embedding_bag_default = R"JIT(
  def forward(self, a: Tensor, b: Tensor, c: Tensor):
      return torch.embedding_bag(a, b, c)
)JIT";

const std::string embedding_bag_mean = R"JIT(
  def forward(self, a: Tensor, b: Tensor, c: Tensor):
      return torch.embedding_bag(a, b, c, False, 1)
)JIT";

const std::string embedding_bag_max = R"JIT(
  def forward(self, a: Tensor, b: Tensor, c: Tensor):
      return torch.embedding_bag(a, b, c, False, 2)
)JIT";

const std::string embedding_bag_sum_last_offset = R"JIT(
  def forward(self, a: Tensor, b: Tensor, c: Tensor):
      return torch.embedding_bag(a, b, c, False, 0, False, None, True)
)JIT";

const std::string embedding_bag_mean_last_offset = R"JIT(
  def forward(self, a: Tensor, b: Tensor, c: Tensor):
      return torch.embedding_bag(a, b, c, False, 1, False, None, True)
)JIT";

const std::string embedding_bag_max_last_offset = R"JIT(
  def forward(self, a: Tensor, b: Tensor, c: Tensor):
      return torch.embedding_bag(a, b, c, False, 2, False, None, True)
)JIT";

const auto sign_tensor = R"JIT(
  def forward(self, input: Tensor):
      return torch.sign(input).clone()
)JIT";

const auto div_tensor = R"JIT(
  def forward(self, a: Tensor, b: Tensor):
      return torch.div(a, b).clone()
)JIT";

const auto div_scalar = R"JIT(
  def forward(self, a: Tensor, b: int):
      return torch.div(a, b).clone()
)JIT";

const auto div_tensor_mode = R"JIT(
  def forward(self, a: Tensor, b: Tensor, c: str):
      return torch.div(a, b, rounding_mode=c).clone()
)JIT";

const auto div_scalar_mode = R"JIT(
  def forward(self, a: Tensor, b: float, c: str):
      return torch.div(a, b, rounding_mode=c).clone()
)JIT";

const auto mul_tensor = R"JIT(
  def forward(self, a: Tensor, b: Tensor):
      return torch.mul(a, b).clone()
)JIT";

const auto mul_scalar = R"JIT(
  def forward(self, a: Tensor, b: int):
      return torch.mul(a, b).clone()
)JIT";

const auto log_tensor = R"JIT(
  def forward(self, inp: Tensor):
      a = torch.log(inp).clone()
      return (a)
)JIT";

const auto sub_tensor = R"JIT(
  def forward(self, a: Tensor, b: Tensor):
      return torch.sub(a, b).clone()
)JIT";

const auto sub_scalar = R"JIT(
  def forward(self, a: Tensor, b: int):
      return torch.sub(a, b).clone()
)JIT";

const auto sub_tensor_alpha = R"JIT(
  def forward(self, a: Tensor, b: Tensor, c: float):
      return torch.sub(a, b, alpha=c).clone()
)JIT";

const auto sub_scalar_alpha = R"JIT(
  def forward(self, a: Tensor, b: float, c: int):
      return torch.sub(a, b, alpha=c).clone()
)JIT";

const auto nan_to_num_script = R"JIT(
  def forward(self, a: Tensor, nan: float, posinf: float, neginf: float):
      return torch.nan_to_num(a, nan, posinf, neginf).clone()
)JIT";

const auto stack_dim = R"JIT(
  def forward(self, a: Tensor, b: Tensor, dim: int):
      return torch.stack((a, b), dim = dim).clone()
)JIT";

const auto stack_three = R"JIT(
  def forward(self, a: Tensor, b: Tensor, c: Tensor):
      return torch.stack((a, b, c)).clone()
)JIT";

const auto relu_script = R"JIT(
  def forward(self, a: Tensor):
      return torch.relu(a).clone()
)JIT";

const auto tanh_script = R"JIT(
  def forward(self, a):
      return torch.tanh(a).clone()
)JIT";

const std::string layer_norm_with_weights = R"JIT(
  def forward(self, input: Tensor, normalized_shape: List[int], weight: Tensor, bias: Tensor):
      return torch.layer_norm(input, normalized_shape, weight, bias, 1e-05, False).clone()
)JIT";

const std::string layer_norm_without_weights = R"JIT(
  def forward(self, input: Tensor, normalized_shape: List[int]):
      return torch.layer_norm(input, normalized_shape, None, None, 1e-05, False).clone()
)JIT";

const auto norm_2arg = R"JIT(
  def forward(self, a: Tensor, p: int):
      return torch.norm(a, p).clone()
)JIT";

const auto norm_3arg = R"JIT(
  def forward(self, a: Tensor, p: int, dtype: int):
      return torch.norm(a, p, dtype=dtype).clone()
)JIT";

const auto norm_4arg = R"JIT(
  def forward(self, a: Tensor, p: int, dim: List[int], keepdim: bool):
      return torch.norm(a, p, dim, keepdim).clone()
)JIT";

const auto norm_5arg = R"JIT(
  def forward(self, a: Tensor, p: int, dim: List[int], keepdim: bool, dtype: int):
      return torch.norm(a, p, dim, keepdim, dtype=dtype).clone()
)JIT";

const auto aten_matmul = R"JIT(
  def forward(self, a: Tensor, b: Tensor):
      return torch.matmul(a, b).clone()
)JIT";

const std::string repeat = R"JIT(
  def forward(self, a: Tensor, repeats: List[int]):
      return torch.repeat(a, repeats).clone()
)JIT";

const auto clamp_script_1 = R"JIT(
  def forward(self, inp: Tensor, min: int, max: int):
      a = torch.clamp(inp, min, max).clone()
      return (a)
)JIT";

const auto clamp_script_2 = R"JIT(
  def forward(self, inp: Tensor, min: Tensor, max: Tensor):
      a = torch.clamp(inp, min, max).clone()
      return (a)
)JIT";

const auto full_script = R"JIT(
  def forward(self,
              size: List[int],
              fill_value: int,
              dtype: Optional[int],
              layout: Optional[int],
              device: Optional[Device],
              pin_memory: Optional[bool]):
      a = torch.full(size,
                     fill_value,
                     dtype=dtype,
                     layout=layout,
                     device=device,
                     pin_memory=pin_memory)
      return (a.clone())
)JIT";

const auto full_like_script = R"JIT(
  def forward(self,
              a: Tensor,
              fill_value: int,
              dtype: Optional[int],
              layout: Optional[int],
              device: Optional[Device],
              pin_memory: Optional[bool],
              memory_format: Optional[int]):
      b = torch.full_like(a,
                          fill_value,
                          dtype=dtype,
                          layout=layout,
                          device=device,
                          pin_memory=pin_memory,
                          memory_format=memory_format)
      return (b.clone())
)JIT";

const auto linear_script = R"JIT(
  def forward(self, inp: Tensor, weights: Tensor, bias: Optional[Tensor]) -> Tensor:
      return torch.linear(inp, weights, bias).clone()
)JIT";

// dict of tuple of list
const auto nested_output_script_0 = R"JIT(
  def forward(self, a, b):
    c = (a + b).relu().half().float()
    d = a.flatten().half() * b.flatten().half()
    e = d.float().relu()
    f = ([c], [d])
    g = ([e], [f])
    return ({"prediction":(f, d)})
)JIT";

// tuple of lists
const auto nested_output_script_1 = R"JIT(
  def forward(self, a, b):
    c = (a + b).relu().half().float()
    d = a.flatten().half() * b.flatten().half()
    e = d.float().relu()
    f = [c]
    g = [e]
    return (f, g)
)JIT";

// list of tuple of dict
const auto nested_output_script_2 = R"JIT(
  def forward(self, a, b):
    c = (a + b).relu().half().float()
    d = b * c
    e = a.flatten().half() * b.flatten().half()
    f = e.float().relu()
    g = ({"d": d}, {"b": b})
    h = ({"e": e}, {"f": f})
    return [g, h]
)JIT";

// lit of dict
const auto nested_output_script_3 = R"JIT(
  def forward(self, a, b):
    c = (a + b).relu().half().float()
    d = b * c
    e = a.flatten().half() * b.flatten().half()
    f = e.float().relu()
    g = {"d": d, "b": b}
    h = {"e": e, "f": f}
    return [g, h]
)JIT";

const auto bmm_script = R"JIT(
  def forward(self, inp: Tensor, mat2: Tensor):
   return torch.bmm(inp, mat2).clone()
)JIT";

const auto addmm_script = R"JIT(
  def forward(self, inp: Tensor, mat1: Tensor, mat2: Tensor, beta: float, alpha: float):
   return torch.addmm(inp, mat1, mat2, alpha=alpha, beta=beta).clone()
)JIT";

const auto if_script = R"JIT(
  def forward(self, a: Tensor, b: Tensor, x: bool):
    c = (a + b).relu().half().float()
    d = b * c
    if x:
      e = a.flatten().half() * b.flatten().half()
    else:
      e = a.flatten().half() + b.flatten().half()
    f = e.float().relu()
    g = {"d": d, "b": b}
    h = {"e": e, "f": f}
    return [g, h]
)JIT";

const auto var_cat_script = R"JIT(
  def forward(self, inp1: Tensor, inp2: Tensor, dim: int):
   return torch.cat([inp1, inp2], dim).clone()
)JIT";

const auto isinstance_int_script = R"JIT(
  def forward(self, a: Any):
      return isinstance(a, int)
)JIT";

const auto isinstance_tensor_script = R"JIT(
  def forward(self, a: Any):
      return isinstance(a, torch.Tensor)
)JIT";

const auto isinstance_many_types_script = R"JIT(
  def forward(self, a: Any):
      return isinstance(a, (bool, int))
)JIT";

const auto typecheck_ir = R"IR(
graph(%a.1 : Tensor,
      %b.1 : Tensor):
  %t0 : Float(2, 2, strides=[2, 1], device=cpu), %t1 : Float(3, 3, strides=[3, 1]), %type_matched : bool = prim::TypeCheck[types=[Float(2, 2, strides=[2, 1], device=cpu), Float(3, 3, strides=[3, 1])]](%a.1, %b.1)
  return (%t0, %t1, %type_matched)
<<<<<<< HEAD
)IR";
=======
)IR";

const auto index_without_none_script = R"JIT(
  def forward(self, a: Tensor, idx: Tensor):
      return a[idx].clone()
)JIT";

const auto index_with_none_script = R"JIT(
  def forward(self, a: Tensor, idx: Tensor):
      return a[idx, None].clone()
)JIT";

const auto index_with_two_tensors_script = R"JIT(
  def forward(self, a: Tensor, idx_a: Tensor, idx_b: Tensor):
      return a[idx_a, idx_b].clone()
)JIT";

const auto clamp_min_int_script = R"JIT(
  def forward(self, a: Tensor, b: int):
      return torch.clamp_min(a, b).clone()
)JIT";

const auto clamp_min_float_script = R"JIT(
  def forward(self, a: Tensor, b: float):
      return torch.clamp_min(a, b).clone()
)JIT";

const auto argmin_script = R"JIT(
  def forward(self, a: Tensor):
      return torch.argmin(a).clone()
)JIT";

const auto argmin_with_dim_script = R"JIT(
  def forward(self, a: Tensor, dim: int):
      return torch.argmin(a, dim).clone()
)JIT";

const auto argmin_with_keep_dim_script = R"JIT(
  def forward(self, a: Tensor, dim: int):
      return torch.argmin(a, dim, True).clone()
)JIT";

const auto getitem_tensor_script = R"JIT(
  def forward(self, key: Tensor):
      d = {key: 1}
      return d[key]
)JIT";

const auto getitem_int_script = R"JIT(
  def forward(self, key: int):
      d = {key: 1}
      return d[key]
)JIT";

const auto getitem_str_script = R"JIT(
  def forward(self, key: str):
      d = {key: 1}
      return d[key]
)JIT";

const auto transpose_script = R"JIT(
  def forward(self, a: Tensor, dim1: int, dim2: int):
      return torch.transpose(a, dim1, dim2).clone()
)JIT";

const auto permute_script = R"JIT(
  def forward(self, a: Tensor, dims: List[int]):
      return torch.permute(a, dims).clone()
)JIT";

const auto slice_script = R"JIT(
  def forward(self, a: Tensor, dim: int, start: int, end: int, step: int):
    return a.slice(dim, start, end, step).clone()
)JIT";

const auto narrow_with_int_script = R"JIT(
  def forward(self, a: Tensor, dim: int, start: int, length: int):
      return a.narrow(dim, start, length).clone()
)JIT";
>>>>>>> 3bdbaf14
<|MERGE_RESOLUTION|>--- conflicted
+++ resolved
@@ -143,7 +143,6 @@
   def forward(self, inp: Tensor):
       a = inp + inp
       b = torch.sigmoid(inp, out=a).clone()
-<<<<<<< HEAD
       return (b)
 )JIT";
 
@@ -153,17 +152,6 @@
       return (b)
 )JIT";
 
-=======
-      return (b)
-)JIT";
-
-const auto sigmoid_script = R"JIT(
-  def forward(self, inp: Tensor):
-      b = torch.sigmoid(inp).clone()
-      return (b)
-)JIT";
-
->>>>>>> 3bdbaf14
 // no nnc
 const auto logit_script_1 = R"JIT(
   def forward(self, inp: Tensor):
@@ -602,9 +590,6 @@
       %b.1 : Tensor):
   %t0 : Float(2, 2, strides=[2, 1], device=cpu), %t1 : Float(3, 3, strides=[3, 1]), %type_matched : bool = prim::TypeCheck[types=[Float(2, 2, strides=[2, 1], device=cpu), Float(3, 3, strides=[3, 1])]](%a.1, %b.1)
   return (%t0, %t1, %type_matched)
-<<<<<<< HEAD
-)IR";
-=======
 )IR";
 
 const auto index_without_none_script = R"JIT(
@@ -683,5 +668,4 @@
 const auto narrow_with_int_script = R"JIT(
   def forward(self, a: Tensor, dim: int, start: int, length: int):
       return a.narrow(dim, start, length).clone()
-)JIT";
->>>>>>> 3bdbaf14
+)JIT";